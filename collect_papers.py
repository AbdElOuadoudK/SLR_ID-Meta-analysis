--- conflicted
+++ resolved
@@ -23,18 +23,10 @@
     except subprocess.CalledProcessError as e:
         raise SystemExit(f"Command failed with code {e.returncode}: {' '.join(cmd)}")
 
-<<<<<<< HEAD
-def collect_artifacts():
-    artifacts = []
-    for d in ["raw", "intermediate", "CSVs"]:
-        abs_dir = os.path.join(BASE, d)
-        if not os.path.isdir(abs_dir):
-=======
 def collect_artifacts(directories: Iterable[Path]) -> List[Path]:
     artifacts: List[Path] = []
     for abs_dir in directories:
         if not abs_dir.is_dir():
->>>>>>> 704a5c69
             # Skip directories that are not produced in the current run (prevents FileNotFoundError).
             continue
         for root, _, files in os.walk(abs_dir):
